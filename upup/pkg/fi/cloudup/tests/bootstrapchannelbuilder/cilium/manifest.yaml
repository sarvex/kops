--- conflicted
+++ resolved
@@ -18,17 +18,6 @@
     selector:
       k8s-addon: core.addons.k8s.io
     version: 1.4.0
-<<<<<<< HEAD
-  - id: pre-k8s-1.6
-    kubernetesVersion: <1.6.0
-    manifest: kube-dns.addons.k8s.io/pre-k8s-1.6.yaml
-    manifestHash: 90f1e4bedea6da183eb4c6788879f7297119ff3e
-    name: kube-dns.addons.k8s.io
-    selector:
-      k8s-addon: kube-dns.addons.k8s.io
-    version: 1.14.13-kops.2
-=======
->>>>>>> 891f2c83
   - id: k8s-1.6
     kubernetesVersion: <1.12.0
     manifest: kube-dns.addons.k8s.io/k8s-1.6.yaml
@@ -36,15 +25,15 @@
     name: kube-dns.addons.k8s.io
     selector:
       k8s-addon: kube-dns.addons.k8s.io
-    version: 1.14.13-kops.2
+    version: 1.14.13-kops.1
   - id: k8s-1.12
     kubernetesVersion: '>=1.12.0'
     manifest: kube-dns.addons.k8s.io/k8s-1.12.yaml
-    manifestHash: 1af655a2947a56b55f67bff73a06cfe9e7b12c35
+    manifestHash: 4da6501bd5ad16fab9e05fbfe7c6d587441a8ec4
     name: kube-dns.addons.k8s.io
     selector:
       k8s-addon: kube-dns.addons.k8s.io
-    version: 1.14.13-kops.2
+    version: 1.14.13-kops.1
   - id: k8s-1.8
     manifest: rbac.addons.k8s.io/k8s-1.8.yaml
     manifestHash: 5d53ce7b920cd1e8d65d2306d80a041420711914
@@ -76,7 +65,7 @@
   - id: k8s-1.12
     kubernetesVersion: '>=1.12.0'
     manifest: dns-controller.addons.k8s.io/k8s-1.12.yaml
-    manifestHash: 4d19a9d30591c09243539c4022003d2f875818fc
+    manifestHash: a304440f4f7d2e289eb12c37adeac04253d84906
     name: dns-controller.addons.k8s.io
     selector:
       k8s-addon: dns-controller.addons.k8s.io
@@ -104,12 +93,12 @@
     name: networking.cilium.io
     selector:
       role.kubernetes.io/networking: "1"
-    version: 1.6.4-kops.3
+    version: 1.6.4-kops.2
   - id: k8s-1.12
     kubernetesVersion: '>=1.12.0'
     manifest: networking.cilium.io/k8s-1.12.yaml
-    manifestHash: b36181e5522a41b1726362e138ad87df87839a68
+    manifestHash: 2d40b9ab7453b4a0a413196fae4c8bdcd62c69ce
     name: networking.cilium.io
     selector:
       role.kubernetes.io/networking: "1"
-    version: 1.6.4-kops.3+    version: 1.6.4-kops.2